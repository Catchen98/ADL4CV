import os
import os.path as osp
import numpy as np

import pandas as pd

from torch_geometric.data import DataLoader

import torch
import numpy as np

from torch import optim as optim_module
from torch.optim import lr_scheduler as lr_sched_module
from torch.nn import functional as F

import pytorch_lightning as pl

from mot_neural_solver.data.mot_graph_dataset import MOTGraphDataset
from mot_neural_solver.models.mpn import MOTMPNet
from mot_neural_solver.models.resnet import resnet50_fc256, load_pretrained_weights
from mot_neural_solver.path_cfg import OUTPUT_PATH
from mot_neural_solver.utils.evaluation import compute_perform_metrics
from mot_neural_solver.tracker.mpn_tracker import MPNTracker

import matplotlib
import matplotlib.pyplot as plt

class MOTNeuralSolver(pl.LightningModule):
    """
    Pytorch Lightning wrapper around the MPN defined in model/mpn.py.
    (see https://pytorch-lightning.readthedocs.io/en/latest/lightning-module.html)

    It includes all data loading and train / val logic., and it is used for both training and testing models.
    """
    def __init__(self, hparams):
        super().__init__()

        self.hparams = hparams
        self.validation_epoch = 0
        self.has_trained = True
        self.model, self.cnn_model = self.load_model()
    
    def forward(self, x):
        self.model(x)

    def load_model(self):
        cnn_arch = self.hparams['graph_model_params']['cnn_params']['arch']
        model =  MOTMPNet(self.hparams['graph_model_params']).cuda()

        cnn_model = resnet50_fc256(10, loss='xent', pretrained=True).cuda()
        load_pretrained_weights(cnn_model,
                                osp.join(OUTPUT_PATH, self.hparams['graph_model_params']['cnn_params']['model_weights_path'][cnn_arch]))
        cnn_model.return_embeddings = True

        return model, cnn_model

    def _get_data(self, mode, return_data_loader = True):
        assert mode in ('train', 'val', 'test')

        dataset = MOTGraphDataset(dataset_params=self.hparams['dataset_params'],
                                  mode=mode,
                                  cnn_model=self.cnn_model,
                                  splits= self.hparams['data_splits'][mode],
                                  logger=None)

        if return_data_loader and len(dataset) > 0:
            train_dataloader = DataLoader(dataset,
                                          batch_size = self.hparams['train_params']['batch_size'],
                                          shuffle = True if mode == 'train' else False,
                                          num_workers=self.hparams['train_params']['num_workers'])
            return train_dataloader
        
        elif return_data_loader and len(dataset) == 0:
            return []
        
        else:
            return dataset

    def train_dataloader(self):
        return self._get_data(mode = 'train')

    def val_dataloader(self):
        return self._get_data('val')

    def test_dataset(self, return_data_loader=False):
        return self._get_data('test', return_data_loader = return_data_loader)

    def configure_optimizers(self):
        optim_class = getattr(optim_module, self.hparams['train_params']['optimizer']['type'])
        optimizer = optim_class(self.model.parameters(), **self.hparams['train_params']['optimizer']['args'])

        if self.hparams['train_params']['lr_scheduler']['type'] is not None:
            lr_sched_class = getattr(lr_sched_module, self.hparams['train_params']['lr_scheduler']['type'])
            lr_scheduler = lr_sched_class(optimizer, **self.hparams['train_params']['lr_scheduler']['args'])

            return [optimizer], [lr_scheduler]

        else:
            return optimizer

    def _compute_loss(self, outputs, batch):
        att = self.hparams['graph_model_params']['attention']['use_attention']
        att_regu = self.hparams['graph_model_params']['attention']['att_regu']
        # Define Balancing weight
        positive_vals = batch.edge_labels.sum()
        if positive_vals:
            pos_weight = (batch.edge_labels.shape[0] - positive_vals) / positive_vals
        else: # If there are no positives labels, avoid dividing by zero
            pos_weight = 0
        # Compute Weighted BCE:
        loss_class = 0
        num_steps_class = len(outputs['classified_edges'])
        weight = (batch.edge_labels.view(-1) == 0) + (batch.edge_labels.view(-1) == 1) * pos_weight
        for step in range(num_steps_class):
<<<<<<< HEAD
            loss_class += F.binary_cross_entropy(outputs['classified_edges'][step].view(-1),
                                                        batch.edge_labels.view(-1),
                                                        weight= weight)    
        if att_regu:
            loss_att = 0
=======
            loss_class += F.binary_cross_entropy_with_logits(outputs['classified_edges'][step].view(-1),
                                                            batch.edge_labels.view(-1),
                                                            pos_weight= pos_weight)
        
        att_loss_matrix = None
        att_regu_strength = self.hparams['graph_model_params']['attention']['att_regu_strength']
        att_loss = torch.FloatTensor([0]).to(loss_class.device)
        if att and att_regu:
>>>>>>> cf8e6b49
            num_steps_attention = len(outputs['att_coefficients'])
            head_factor = self.hparams['graph_model_params']['attention']['attention_head_num']
            att_loss_matrix = torch.empty(size=(head_factor, num_steps_attention)).cuda()
            for step in range(num_steps_attention):
                for head in range(head_factor):
<<<<<<< HEAD
                    a = outputs['att_coefficients'][step][head].view(-1)
                    aa = torch.min(2*a,torch.full(a.shape,1).cuda())
                    loss_att += F.binary_cross_entropy(aa,batch.edge_labels.view(-1))
            loss_att = loss_att/head_factor
            return loss_class + att_regu_strength*loss_att
        return loss_class
=======
                    #weight = (batch.edge_labels.view(-1) == 0) + (batch.edge_labels.view(-1) == 1) * pos_weight
                    a = outputs['att_coefficients'][step][head].view(-1)
                    aa = torch.min(a,torch.ones_like(a).to(a.device))
                    att_loss_matrix[head, step] = F.binary_cross_entropy(
                        aa,
                        batch.edge_labels.view(-1))
                        #weight=weight)
            att_loss = torch.sum(att_loss_matrix) / head_factor
        else:
            att_loss = torch.FloatTensor([0]).to(loss_class.device)
            
        return {"loss": loss_class + att_regu_strength * att_loss , "loss_class": loss_class, "loss_regu" : att_loss}
>>>>>>> cf8e6b49

    def training_step(self, batch, batch_idx):
        device = (next(self.model.parameters())).device
        batch.to(device)

        outputs = self.model(batch)
        loss_dic = self._compute_loss(outputs, batch)
        loss = loss_dic["loss"]
        logs = {**compute_perform_metrics(outputs, batch), **{'loss': loss}}
        log = {key + '/train': val for key, val in logs.items()}
        return {'loss': loss, 'log': log}

    def training_epoch_end(self, outputs):
        if self.has_trained == False:
            print("++++++++++++++")
            print("has trained is true.")
            self.has_trained = True
        return {}

    def validation_step(self, batch, batch_idx):
        device = (next(self.model.parameters())).device
        batch.to(device)
        outputs = self.model(batch)
        loss_dic = self._compute_loss(outputs, batch)
        loss = loss_dic["loss"]
        logs = {**compute_perform_metrics(outputs, batch), **{'loss': loss}}
        log = {key + '/val': val for key, val in logs.items()} 
<<<<<<< HEAD
        val_outputs = log

        if 'mask' in outputs:
            accumulated_fn = torch.zeros(len(outputs['mask'])+8,).to(device)
            mask_fn = torch.zeros(len(outputs['mask']),).to(device)
            for i in range(len(outputs['mask'])):
                mask = outputs['mask'][i]
                accumulated_fn[i]=torch.sum(batch.edge_labels.view(-1)[~mask])
                mask_fn[i] = torch.sum(~mask, dim=0)
            accumulated_fn[-8] = torch.sum(batch.edge_labels.view(-1))
            accumulated_fn[-7] = len(batch.edge_labels)
            final_mask = outputs['mask'][-1]
            final_pros = outputs['classified_edges'][-1][final_mask]
            final_act_mask = (batch.edge_labels.view(-1)[final_mask] == True)
            act_pro = final_pros[final_act_mask]
            inact_pro = final_pros[~final_act_mask]
            if len(act_pro) > 0:
                accumulated_fn[-6] = torch.min(act_pro)
                accumulated_fn[-4] = torch.mean(act_pro)
                accumulated_fn[-2] = torch.sum(act_pro < 0.5).type(torch.float) / len(final_pros)
            else:
                accumulated_fn[-6] = 0.5
                accumulated_fn[-4] = 0.5
                accumulated_fn[-2] = 0
            if len(inact_pro) > 0:
                accumulated_fn[-5] = torch.max(inact_pro)
                accumulated_fn[-3] = torch.mean(inact_pro)
                accumulated_fn[-1] = torch.sum(inact_pro > 0.5).type(torch.float) / len(final_pros)
            else:
                accumulated_fn[-5] = 0.5
                accumulated_fn[-3] = 0.5
                accumulated_fn[-1] = 0
            val_outputs['dynamic'] = accumulated_fn
            val_outputs["mask"] = mask_fn
        return val_outputs

    def validation_epoch_end(self, val_outputs):

        if 'mask' in val_outputs[0]:
            dynamic = torch.zeros_like(val_outputs[0]['dynamic'])
            mask = torch.zeros_like(val_outputs[0]['mask'])

            for k in range(len(val_outputs)):
                dynamic += val_outputs[k]['dynamic']
                mask += val_outputs[k]['mask']

            dynamic /= len(val_outputs)
            mask /= len(val_outputs)
            print("\n")
            print("middle layers FN:", dynamic[range(len(dynamic)-8)], "\n")
            print("active edge number:", dynamic[-8], "\n")
            print("total edge number:", dynamic[-7], "\n")
            print("final layer FP:", dynamic[-1], "\n")
            print("final layer FN:", dynamic[-2], "\n")
            print("min active edge score:", dynamic[-6], "\n")
            print("max inactive edge score:", dynamic[-5], "\n")
            print("mean active edge score:", dynamic[-4], "\n")
            print("mean inactive edge score:", dynamic[-3], "\n")
            print("mask",mask,"\n")

        metrics = pd.DataFrame(val_outputs).mean(axis=0).to_dict()
=======

        if self.has_trained == True:

            val_outputs = {"log": log}
            val_outputs["edge_attr"] = batch.edge_attr.detach()
            val_outputs["loss_regu"] = loss_dic["loss_regu"].detach()
            val_outputs["loss_class"] = loss_dic["loss_class"].detach()
            val_outputs["loss"] = loss_dic["loss"].detach()
            val_outputs["node_num"] = batch.x.size(0)

            attention = torch.stack(outputs['att_coefficients'], dim=0).detach().permute(2,1,0)
            val_outputs["attention"] = attention

            head_factor = self.hparams['graph_model_params']['attention']['attention_head_num']
            num_steps_attention = len(outputs['att_coefficients'])
            
            idx = batch.tracking_id.cpu()
            edge_id = batch.edge_index.detach().transpose(0,1).contiguous().cpu()
            attr = val_outputs["edge_attr"].cpu()
            labels = batch.edge_labels.detach().cpu()
            attention = attention.cpu()
            
            topk = self.hparams['visual']['topk']
            path = self.hparams['visual']['path']
            row = edge_id[:,0]
            col = edge_id[:,1]

            _, ind = torch.sort(row)

            edge_id = edge_id[ind]
            attention = attention[ind]
            attr = attr[ind]
            labels = labels[ind]
            
            #edge_id_cpu = edge_id.cpu()
            row = edge_id[:,0]
            col = edge_id[:,1]

            output, count = torch.unique_consecutive(row,return_counts=True)
            cum_count = torch.cumsum(count, dim=0)

            attention_step = attention.mean(dim=1)

            step_size = attention_step.size(1)
            val_res_step = torch.zeros(step_size,topk).to(attention.device)

            for k in range(step_size):
                
                #cal_num = 0 
                val_res = torch.zeros(topk)
                
                for i in range(output.size(0)):

                    if i == 0:
                        attack_i = attention_step[range(cum_count[i]),k]
                        temp = 0
                    else:
                        attack_i = attention_step[range(cum_count[i-1],cum_count[i]),k]
                        temp = cum_count[i-1]
                    val_i, ind_i = torch.sort(attack_i, descending=True)

                    if ind_i.shape[0] >= topk:
                        #cal_num += torch.sum(labels[ind_i+temp])
                        val_topk = val_i[range(topk)]
                        val_res += torch.cumsum(val_topk, dim=0) 
                
                val_res_step[k,:] = val_res

            attention_mean_last = [attention.mean(dim=[1,2]), attention[:,:,-1].mean(-1)]

            val_res_mean_last = torch.zeros(2,topk).to(attention.device)
            exists_topk_mean_last = torch.zeros(2,topk).to(attention.device)
            tracking_exists_topk_mean_last = torch.zeros(2,topk).to(attention.device)
            tracking_percentage_topk_mean_last = torch.zeros(2,topk).to(attention.device)

            for k, attention0 in enumerate(attention_mean_last):
                
                                               ### set
                val_res = torch.zeros(topk)
                exists_topk = torch.zeros(topk)
                percentage_topk = torch.zeros(topk)
                tracking_exists_topk = torch.zeros(topk)
                tracking_percentage_topk = torch.zeros(topk)
                cal_num = 0 
                num = 0

                for i in range(output.size(0)):

                    if i == 0:
                        attack_i = attention0[range(cum_count[i])]
                        temp = 0
                    else:
                        attack_i = attention0[range(cum_count[i-1],cum_count[i])]
                        temp = cum_count[i-1]
                    val_i, ind_i = torch.sort(attack_i, descending=True)

                    if ind_i.shape[0] >= topk:
                        cal_num += torch.sum(labels[ind_i+temp])
                        num += torch.any(row[ind_i+temp] > col[ind_i+temp]).type(torch.FloatTensor) + torch.any(row[ind_i+temp] < col[ind_i+temp]).type(torch.FloatTensor)
                        ind_topk = ind_i[range(topk)] + temp
                        val_topk = val_i[range(topk)]
                        val_res += torch.cumsum(val_topk, dim=0)

                        labels_i_topk = torch.cumsum(labels[ind_topk], dim=0)
                        exists_topk += labels_i_topk

                        tracking_i = idx[output[i].type(torch.LongTensor)] == idx[col[ind_topk].type(torch.LongTensor)]
                        tracking_i_cumsum = torch.cumsum(tracking_i, dim=0)
                        tracking_percentage_topk += tracking_i_cumsum
                        tracking_exists_topk += tracking_i_cumsum > 0
                        
                        val_res_mean_last[k] = val_res
                        exists_topk_mean_last[k] = exists_topk
                        tracking_exists_topk_mean_last[k] = tracking_exists_topk
                        tracking_percentage_topk_mean_last[k] = tracking_percentage_topk

            
            
            val_outputs["cal_edge_num"] = cal_num
            val_outputs["edge_num"] = num
            val_outputs["val_res_step"] = val_res_step.to(device)
            val_outputs["val_res"] = val_res_mean_last.to(device)
            val_outputs["exists_topk"] = exists_topk_mean_last.to(device)
            val_outputs["tracking_exists_topk"] = tracking_exists_topk_mean_last.to(device)
            val_outputs["tracking_percentage_topk"] = tracking_percentage_topk_mean_last.to(device)
            
        return val_outputs

    def validation_epoch_end(self, val_outputs):
        """
        att_statistics = val_outputs[-1]["att_statistics"]
        quantity = ['loss','mean','variance','min','max','min mean', 'min var', 'max mean', 'max var','topk accuracy','trajectory','emb_diff','time']
        t = 0
        for i in quantity:
            print(i,':',att_statistics[t])
            t += 1
        """
        if self.has_trained == True:

            self.validation_epoch += 1
            edge_attr = []
            attention = []
            cal_edge_num = 0
            edge_num = 0
            node_num = 0

            val_res_step = torch.zeros_like(val_outputs[0]["val_res_step"])
            val_res = torch.zeros_like(val_outputs[0]["val_res"])
            exists_topk = torch.zeros_like(val_outputs[0]["exists_topk"])
            tracking_percentage_topk = torch.zeros_like(val_outputs[0]["tracking_percentage_topk"])
            tracking_exists_topk = torch.zeros_like(val_outputs[0]["tracking_exists_topk"])
            loss = []
            loss_class = []
            loss_regu = []
            
            for val_output in val_outputs:
                edge_attr += [val_output["edge_attr"]]
                attention += [val_output["attention"]]
                loss += [val_output["loss"]]
                loss_class += [val_output["loss_class"]]
                loss_regu += [val_output["loss_regu"]]
                edge_num += val_output["edge_num"]
                cal_edge_num = val_output["cal_edge_num"] + cal_edge_num
                node_num += val_output["node_num"]
                    
                val_res_step += val_output["val_res_step"]
                val_res += val_output["val_res"]
                exists_topk += val_output["exists_topk"]
                tracking_exists_topk += val_output["tracking_exists_topk"]
                tracking_percentage_topk += val_output["tracking_percentage_topk"]
            
            edge_attr = torch.cat(edge_attr, dim = 0)
            attention = torch.cat(attention, dim = 0)

            val_res_step /= edge_num
            val_res /= edge_num
            exists_topk /= cal_edge_num
            tracking_exists_topk /= node_num
            tracking_percentage_topk /= node_num * torch.FloatTensor(np.arange(self.hparams['visual']['topk'])+1).to(attention.device).unsqueeze(0)

            print("\nEpoch:"+str(self.validation_epoch))
            print(loss_class)
            print(torch.stack(loss_class, dim=0).mean())
            print(loss_regu)
            print(torch.stack(loss_regu, dim=0).mean())
            print(val_res_step)
            print(val_res)
            print(exists_topk)
            print(tracking_exists_topk)
            print(tracking_percentage_topk)
            
            path = self.hparams['visual']['path']
            np.save(path+"val_res_step_"+str(self.validation_epoch)+".npy",val_res_step.detach().cpu().numpy())
            np.save(path+"val_res_"+str(self.validation_epoch)+".npy",val_res.detach().cpu().numpy())
            np.save(path+"exists_topk_"+str(self.validation_epoch)+".npy",exists_topk.detach().cpu().numpy())
            np.save(path+"tracking_exists_topk_"+str(self.validation_epoch)+".npy",tracking_exists_topk.detach().cpu().numpy())
            np.save(path+"tracking_percentage_topk_"+str(self.validation_epoch)+".npy",tracking_percentage_topk.detach().cpu().numpy())

            self._plot(edge_attr.cpu(), attention.cpu(), self.validation_epoch, path, 'last')
            self._plot(edge_attr.cpu(), attention.cpu(), self.validation_epoch, path, 'mean')

        metrics = pd.DataFrame([val["log"] for val in val_outputs]).mean(axis=0).to_dict()
>>>>>>> cf8e6b49
        metrics = {metric_name: torch.as_tensor(metric) for metric_name, metric in metrics.items()}
        return {'val_loss': metrics['loss/val'], 'log': metrics}

    def _plot(self,attr,attention,epoch,path=None,mode="last"):
        assert attr.size(1)==6
        assert mode in ["mean","last"]
        
        if mode == "mean":
            attention = attention.mean(dim=-1)
        else:
            attention = attention[:,:,-1]
        index = [1,2,3,4,0,5]
        attr=attr[:,index]
        x_labels=["distance","x_distance","y_distance","log_height_ratio","log_width_ratio","time_difference","embedding_distance"]
        y_label="attention"
        k = attention.size(1) ### k need to be 2
        
        for i in range(7):
            if i == 0:
                x = torch.sqrt(attr[:,0] * attr[:,0] + attr[:,1] * attr[:,1])
            else:
                x = attr[:,i-1]
                
            ymax = torch.max(attention)
            ylim_max = ymax + 0.05 if ymax < 0.95 else 1
            
            fig = plt.figure(figsize=(40,25))
            ax = fig.add_subplot(121)

            plt.plot(x, attention[:,0], 'ro', markersize=2)

            ax.set_xlabel(x_labels[i], fontsize=30)
            ax.set_ylabel(y_label, fontsize=30)
            ax.set_title("mode:" + mode + " ,epoch:" + str(epoch) + " ,node 1. " + x_labels[i] + " vs " + y_label, fontsize=30)
            ax.set_ylim(0,ylim_max)
            plt.xticks(fontsize=20)
            plt.yticks(fontsize=20)
            
            ax = fig.add_subplot(122)

            plt.plot(x, attention[:,1], 'bo', markersize=2)

            ax.set_xlabel(x_labels[i], fontsize=30)
            ax.set_ylabel(y_label, fontsize=30)
            ax.set_title("mode:" + mode + " ,epoch:" + str(epoch) + " ,node 2. " + x_labels[i] + " vs " + y_label, fontsize=30)
            ax.set_ylim(0,ylim_max)
            plt.xticks(fontsize=20)
            plt.yticks(fontsize=20)
            
            file = "epoch_" + str(epoch) + "_" + mode + "_" + x_labels[i] + ".png"
            if path is not None:
                file = path+file
            plt.savefig(file)
            #plt.show()
            plt.close()

    def track_all_seqs(self, output_files_dir, dataset, use_gt = False, verbose = False):
        tracker = MPNTracker(dataset=dataset,
                             graph_model=self.model,
                             use_gt=use_gt,
                             eval_params=self.hparams['eval_params'],
                             dataset_params=self.hparams['dataset_params'])

        constraint_sr = pd.Series(dtype=float)
        for seq_name in dataset.seq_names:
            print("Tracking", seq_name)
            if verbose:
                print("Tracking sequence ", seq_name)

            os.makedirs(output_files_dir, exist_ok=True)
            _, constraint_sr[seq_name] = tracker.track(seq_name, output_path=osp.join(output_files_dir, seq_name + '.txt'))

            if verbose:
                print("Done! \n")


        constraint_sr['OVERALL'] = constraint_sr.mean()

        return constraint_sr<|MERGE_RESOLUTION|>--- conflicted
+++ resolved
@@ -7,7 +7,6 @@
 from torch_geometric.data import DataLoader
 
 import torch
-import numpy as np
 
 from torch import optim as optim_module
 from torch.optim import lr_scheduler as lr_sched_module
@@ -22,9 +21,6 @@
 from mot_neural_solver.utils.evaluation import compute_perform_metrics
 from mot_neural_solver.tracker.mpn_tracker import MPNTracker
 
-import matplotlib
-import matplotlib.pyplot as plt
-
 class MOTNeuralSolver(pl.LightningModule):
     """
     Pytorch Lightning wrapper around the MPN defined in model/mpn.py.
@@ -36,8 +32,6 @@
         super().__init__()
 
         self.hparams = hparams
-        self.validation_epoch = 0
-        self.has_trained = True
         self.model, self.cnn_model = self.load_model()
     
     def forward(self, x):
@@ -99,7 +93,6 @@
             return optimizer
 
     def _compute_loss(self, outputs, batch):
-        att = self.hparams['graph_model_params']['attention']['use_attention']
         att_regu = self.hparams['graph_model_params']['attention']['att_regu']
         # Define Balancing weight
         positive_vals = batch.edge_labels.sum()
@@ -112,76 +105,40 @@
         num_steps_class = len(outputs['classified_edges'])
         weight = (batch.edge_labels.view(-1) == 0) + (batch.edge_labels.view(-1) == 1) * pos_weight
         for step in range(num_steps_class):
-<<<<<<< HEAD
             loss_class += F.binary_cross_entropy(outputs['classified_edges'][step].view(-1),
                                                         batch.edge_labels.view(-1),
                                                         weight= weight)    
         if att_regu:
             loss_att = 0
-=======
-            loss_class += F.binary_cross_entropy_with_logits(outputs['classified_edges'][step].view(-1),
-                                                            batch.edge_labels.view(-1),
-                                                            pos_weight= pos_weight)
-        
-        att_loss_matrix = None
-        att_regu_strength = self.hparams['graph_model_params']['attention']['att_regu_strength']
-        att_loss = torch.FloatTensor([0]).to(loss_class.device)
-        if att and att_regu:
->>>>>>> cf8e6b49
             num_steps_attention = len(outputs['att_coefficients'])
             head_factor = self.hparams['graph_model_params']['attention']['attention_head_num']
-            att_loss_matrix = torch.empty(size=(head_factor, num_steps_attention)).cuda()
+            att_regu_strength = self.hparams['graph_model_params']['attention']['att_regu_strength']
             for step in range(num_steps_attention):
                 for head in range(head_factor):
-<<<<<<< HEAD
                     a = outputs['att_coefficients'][step][head].view(-1)
                     aa = torch.min(2*a,torch.full(a.shape,1).cuda())
                     loss_att += F.binary_cross_entropy(aa,batch.edge_labels.view(-1))
             loss_att = loss_att/head_factor
             return loss_class + att_regu_strength*loss_att
         return loss_class
-=======
-                    #weight = (batch.edge_labels.view(-1) == 0) + (batch.edge_labels.view(-1) == 1) * pos_weight
-                    a = outputs['att_coefficients'][step][head].view(-1)
-                    aa = torch.min(a,torch.ones_like(a).to(a.device))
-                    att_loss_matrix[head, step] = F.binary_cross_entropy(
-                        aa,
-                        batch.edge_labels.view(-1))
-                        #weight=weight)
-            att_loss = torch.sum(att_loss_matrix) / head_factor
-        else:
-            att_loss = torch.FloatTensor([0]).to(loss_class.device)
-            
-        return {"loss": loss_class + att_regu_strength * att_loss , "loss_class": loss_class, "loss_regu" : att_loss}
->>>>>>> cf8e6b49
 
     def training_step(self, batch, batch_idx):
         device = (next(self.model.parameters())).device
         batch.to(device)
 
         outputs = self.model(batch)
-        loss_dic = self._compute_loss(outputs, batch)
-        loss = loss_dic["loss"]
+        loss = self._compute_loss(outputs, batch)
         logs = {**compute_perform_metrics(outputs, batch), **{'loss': loss}}
         log = {key + '/train': val for key, val in logs.items()}
         return {'loss': loss, 'log': log}
-
-    def training_epoch_end(self, outputs):
-        if self.has_trained == False:
-            print("++++++++++++++")
-            print("has trained is true.")
-            self.has_trained = True
-        return {}
 
     def validation_step(self, batch, batch_idx):
         device = (next(self.model.parameters())).device
         batch.to(device)
         outputs = self.model(batch)
-        loss_dic = self._compute_loss(outputs, batch)
-        loss = loss_dic["loss"]
+        loss = self._compute_loss(outputs, batch)
         logs = {**compute_perform_metrics(outputs, batch), **{'loss': loss}}
         log = {key + '/val': val for key, val in logs.items()} 
-<<<<<<< HEAD
         val_outputs = log
 
         if 'mask' in outputs:
@@ -243,265 +200,8 @@
             print("mask",mask,"\n")
 
         metrics = pd.DataFrame(val_outputs).mean(axis=0).to_dict()
-=======
-
-        if self.has_trained == True:
-
-            val_outputs = {"log": log}
-            val_outputs["edge_attr"] = batch.edge_attr.detach()
-            val_outputs["loss_regu"] = loss_dic["loss_regu"].detach()
-            val_outputs["loss_class"] = loss_dic["loss_class"].detach()
-            val_outputs["loss"] = loss_dic["loss"].detach()
-            val_outputs["node_num"] = batch.x.size(0)
-
-            attention = torch.stack(outputs['att_coefficients'], dim=0).detach().permute(2,1,0)
-            val_outputs["attention"] = attention
-
-            head_factor = self.hparams['graph_model_params']['attention']['attention_head_num']
-            num_steps_attention = len(outputs['att_coefficients'])
-            
-            idx = batch.tracking_id.cpu()
-            edge_id = batch.edge_index.detach().transpose(0,1).contiguous().cpu()
-            attr = val_outputs["edge_attr"].cpu()
-            labels = batch.edge_labels.detach().cpu()
-            attention = attention.cpu()
-            
-            topk = self.hparams['visual']['topk']
-            path = self.hparams['visual']['path']
-            row = edge_id[:,0]
-            col = edge_id[:,1]
-
-            _, ind = torch.sort(row)
-
-            edge_id = edge_id[ind]
-            attention = attention[ind]
-            attr = attr[ind]
-            labels = labels[ind]
-            
-            #edge_id_cpu = edge_id.cpu()
-            row = edge_id[:,0]
-            col = edge_id[:,1]
-
-            output, count = torch.unique_consecutive(row,return_counts=True)
-            cum_count = torch.cumsum(count, dim=0)
-
-            attention_step = attention.mean(dim=1)
-
-            step_size = attention_step.size(1)
-            val_res_step = torch.zeros(step_size,topk).to(attention.device)
-
-            for k in range(step_size):
-                
-                #cal_num = 0 
-                val_res = torch.zeros(topk)
-                
-                for i in range(output.size(0)):
-
-                    if i == 0:
-                        attack_i = attention_step[range(cum_count[i]),k]
-                        temp = 0
-                    else:
-                        attack_i = attention_step[range(cum_count[i-1],cum_count[i]),k]
-                        temp = cum_count[i-1]
-                    val_i, ind_i = torch.sort(attack_i, descending=True)
-
-                    if ind_i.shape[0] >= topk:
-                        #cal_num += torch.sum(labels[ind_i+temp])
-                        val_topk = val_i[range(topk)]
-                        val_res += torch.cumsum(val_topk, dim=0) 
-                
-                val_res_step[k,:] = val_res
-
-            attention_mean_last = [attention.mean(dim=[1,2]), attention[:,:,-1].mean(-1)]
-
-            val_res_mean_last = torch.zeros(2,topk).to(attention.device)
-            exists_topk_mean_last = torch.zeros(2,topk).to(attention.device)
-            tracking_exists_topk_mean_last = torch.zeros(2,topk).to(attention.device)
-            tracking_percentage_topk_mean_last = torch.zeros(2,topk).to(attention.device)
-
-            for k, attention0 in enumerate(attention_mean_last):
-                
-                                               ### set
-                val_res = torch.zeros(topk)
-                exists_topk = torch.zeros(topk)
-                percentage_topk = torch.zeros(topk)
-                tracking_exists_topk = torch.zeros(topk)
-                tracking_percentage_topk = torch.zeros(topk)
-                cal_num = 0 
-                num = 0
-
-                for i in range(output.size(0)):
-
-                    if i == 0:
-                        attack_i = attention0[range(cum_count[i])]
-                        temp = 0
-                    else:
-                        attack_i = attention0[range(cum_count[i-1],cum_count[i])]
-                        temp = cum_count[i-1]
-                    val_i, ind_i = torch.sort(attack_i, descending=True)
-
-                    if ind_i.shape[0] >= topk:
-                        cal_num += torch.sum(labels[ind_i+temp])
-                        num += torch.any(row[ind_i+temp] > col[ind_i+temp]).type(torch.FloatTensor) + torch.any(row[ind_i+temp] < col[ind_i+temp]).type(torch.FloatTensor)
-                        ind_topk = ind_i[range(topk)] + temp
-                        val_topk = val_i[range(topk)]
-                        val_res += torch.cumsum(val_topk, dim=0)
-
-                        labels_i_topk = torch.cumsum(labels[ind_topk], dim=0)
-                        exists_topk += labels_i_topk
-
-                        tracking_i = idx[output[i].type(torch.LongTensor)] == idx[col[ind_topk].type(torch.LongTensor)]
-                        tracking_i_cumsum = torch.cumsum(tracking_i, dim=0)
-                        tracking_percentage_topk += tracking_i_cumsum
-                        tracking_exists_topk += tracking_i_cumsum > 0
-                        
-                        val_res_mean_last[k] = val_res
-                        exists_topk_mean_last[k] = exists_topk
-                        tracking_exists_topk_mean_last[k] = tracking_exists_topk
-                        tracking_percentage_topk_mean_last[k] = tracking_percentage_topk
-
-            
-            
-            val_outputs["cal_edge_num"] = cal_num
-            val_outputs["edge_num"] = num
-            val_outputs["val_res_step"] = val_res_step.to(device)
-            val_outputs["val_res"] = val_res_mean_last.to(device)
-            val_outputs["exists_topk"] = exists_topk_mean_last.to(device)
-            val_outputs["tracking_exists_topk"] = tracking_exists_topk_mean_last.to(device)
-            val_outputs["tracking_percentage_topk"] = tracking_percentage_topk_mean_last.to(device)
-            
-        return val_outputs
-
-    def validation_epoch_end(self, val_outputs):
-        """
-        att_statistics = val_outputs[-1]["att_statistics"]
-        quantity = ['loss','mean','variance','min','max','min mean', 'min var', 'max mean', 'max var','topk accuracy','trajectory','emb_diff','time']
-        t = 0
-        for i in quantity:
-            print(i,':',att_statistics[t])
-            t += 1
-        """
-        if self.has_trained == True:
-
-            self.validation_epoch += 1
-            edge_attr = []
-            attention = []
-            cal_edge_num = 0
-            edge_num = 0
-            node_num = 0
-
-            val_res_step = torch.zeros_like(val_outputs[0]["val_res_step"])
-            val_res = torch.zeros_like(val_outputs[0]["val_res"])
-            exists_topk = torch.zeros_like(val_outputs[0]["exists_topk"])
-            tracking_percentage_topk = torch.zeros_like(val_outputs[0]["tracking_percentage_topk"])
-            tracking_exists_topk = torch.zeros_like(val_outputs[0]["tracking_exists_topk"])
-            loss = []
-            loss_class = []
-            loss_regu = []
-            
-            for val_output in val_outputs:
-                edge_attr += [val_output["edge_attr"]]
-                attention += [val_output["attention"]]
-                loss += [val_output["loss"]]
-                loss_class += [val_output["loss_class"]]
-                loss_regu += [val_output["loss_regu"]]
-                edge_num += val_output["edge_num"]
-                cal_edge_num = val_output["cal_edge_num"] + cal_edge_num
-                node_num += val_output["node_num"]
-                    
-                val_res_step += val_output["val_res_step"]
-                val_res += val_output["val_res"]
-                exists_topk += val_output["exists_topk"]
-                tracking_exists_topk += val_output["tracking_exists_topk"]
-                tracking_percentage_topk += val_output["tracking_percentage_topk"]
-            
-            edge_attr = torch.cat(edge_attr, dim = 0)
-            attention = torch.cat(attention, dim = 0)
-
-            val_res_step /= edge_num
-            val_res /= edge_num
-            exists_topk /= cal_edge_num
-            tracking_exists_topk /= node_num
-            tracking_percentage_topk /= node_num * torch.FloatTensor(np.arange(self.hparams['visual']['topk'])+1).to(attention.device).unsqueeze(0)
-
-            print("\nEpoch:"+str(self.validation_epoch))
-            print(loss_class)
-            print(torch.stack(loss_class, dim=0).mean())
-            print(loss_regu)
-            print(torch.stack(loss_regu, dim=0).mean())
-            print(val_res_step)
-            print(val_res)
-            print(exists_topk)
-            print(tracking_exists_topk)
-            print(tracking_percentage_topk)
-            
-            path = self.hparams['visual']['path']
-            np.save(path+"val_res_step_"+str(self.validation_epoch)+".npy",val_res_step.detach().cpu().numpy())
-            np.save(path+"val_res_"+str(self.validation_epoch)+".npy",val_res.detach().cpu().numpy())
-            np.save(path+"exists_topk_"+str(self.validation_epoch)+".npy",exists_topk.detach().cpu().numpy())
-            np.save(path+"tracking_exists_topk_"+str(self.validation_epoch)+".npy",tracking_exists_topk.detach().cpu().numpy())
-            np.save(path+"tracking_percentage_topk_"+str(self.validation_epoch)+".npy",tracking_percentage_topk.detach().cpu().numpy())
-
-            self._plot(edge_attr.cpu(), attention.cpu(), self.validation_epoch, path, 'last')
-            self._plot(edge_attr.cpu(), attention.cpu(), self.validation_epoch, path, 'mean')
-
-        metrics = pd.DataFrame([val["log"] for val in val_outputs]).mean(axis=0).to_dict()
->>>>>>> cf8e6b49
         metrics = {metric_name: torch.as_tensor(metric) for metric_name, metric in metrics.items()}
         return {'val_loss': metrics['loss/val'], 'log': metrics}
-
-    def _plot(self,attr,attention,epoch,path=None,mode="last"):
-        assert attr.size(1)==6
-        assert mode in ["mean","last"]
-        
-        if mode == "mean":
-            attention = attention.mean(dim=-1)
-        else:
-            attention = attention[:,:,-1]
-        index = [1,2,3,4,0,5]
-        attr=attr[:,index]
-        x_labels=["distance","x_distance","y_distance","log_height_ratio","log_width_ratio","time_difference","embedding_distance"]
-        y_label="attention"
-        k = attention.size(1) ### k need to be 2
-        
-        for i in range(7):
-            if i == 0:
-                x = torch.sqrt(attr[:,0] * attr[:,0] + attr[:,1] * attr[:,1])
-            else:
-                x = attr[:,i-1]
-                
-            ymax = torch.max(attention)
-            ylim_max = ymax + 0.05 if ymax < 0.95 else 1
-            
-            fig = plt.figure(figsize=(40,25))
-            ax = fig.add_subplot(121)
-
-            plt.plot(x, attention[:,0], 'ro', markersize=2)
-
-            ax.set_xlabel(x_labels[i], fontsize=30)
-            ax.set_ylabel(y_label, fontsize=30)
-            ax.set_title("mode:" + mode + " ,epoch:" + str(epoch) + " ,node 1. " + x_labels[i] + " vs " + y_label, fontsize=30)
-            ax.set_ylim(0,ylim_max)
-            plt.xticks(fontsize=20)
-            plt.yticks(fontsize=20)
-            
-            ax = fig.add_subplot(122)
-
-            plt.plot(x, attention[:,1], 'bo', markersize=2)
-
-            ax.set_xlabel(x_labels[i], fontsize=30)
-            ax.set_ylabel(y_label, fontsize=30)
-            ax.set_title("mode:" + mode + " ,epoch:" + str(epoch) + " ,node 2. " + x_labels[i] + " vs " + y_label, fontsize=30)
-            ax.set_ylim(0,ylim_max)
-            plt.xticks(fontsize=20)
-            plt.yticks(fontsize=20)
-            
-            file = "epoch_" + str(epoch) + "_" + mode + "_" + x_labels[i] + ".png"
-            if path is not None:
-                file = path+file
-            plt.savefig(file)
-            #plt.show()
-            plt.close()
 
     def track_all_seqs(self, output_files_dir, dataset, use_gt = False, verbose = False):
         tracker = MPNTracker(dataset=dataset,
